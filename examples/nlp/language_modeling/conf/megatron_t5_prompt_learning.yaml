name: p_tuning_squad_t5

trainer:
  devices: 1
  accelerator: gpu
  num_nodes: 1
  precision: 16
  logger: False 
  enable_checkpointing: False
  replace_sampler_ddp: False
  max_epochs: 10
  max_steps: -1
  log_every_n_steps: 10
  val_check_interval: 1.0
  gradient_clip_val: 1.0
  resume_from_checkpoint: null 

exp_manager:
  explicit_log_dir: null
  exp_dir: null
  name: ${name}
  create_wandb_logger: False
  wandb_logger_kwargs:
    project: PromptLearning-T5
    name: ${name}
  resume_if_exists: True
  resume_ignore_no_checkpoint: True
  create_checkpoint_callback: True
  checkpoint_callback_params:
    monitor: val_loss
    save_top_k: 2
    mode: min
    save_nemo_on_train_end: False # Should be false, correct prompt learning model file is saved at model.virtual_prompt_save_path set below
    filename: "megatron_t5_prompt_tune--{${exp_manager.checkpoint_callback_params.monitor}:.3f}-{step}"
    model_parallel_size: ${model.tensor_model_parallel_size}
    save_best_model: True

model:
  seed: 1234
  virtual_prompt_save_path: ${name}.nemo # .nemo filename/absolute path to where the virtual prompt model parameters will be saved
  virtual_prompt_style: "p-tuning" # one of 'prompt-tuning', 'p-tuning', or 'inference'
  tensor_model_parallel_size: 1
  pipeline_model_parallel_size: 1 
  encoder_seq_length: 2048
  global_batch_size: 8
  micro_batch_size: 8
  
  restore_path: null # Path to an existing p-tuned/prompt tuned .nemo model you wish to add new tasks to or run inference with
  pretrained_language_model_path: ??? # Path to the pretrained T5 language model .nemo file, always required
  existing_tasks: []
  new_tasks: ["squad"] 

  task_templates: 
  - taskname: "squad" 
    prompt_template: "<|VIRTUAL_PROMPT_0|> {context} {question} {answer}" 
    total_virtual_tokens: 100
    virtual_token_splits: [100] 
    truncate_field: context
    answer_field: answer

<<<<<<< HEAD
  p_tuning:
    dropout: 0.0
    num_layers: 2
=======
  p_tuning: # P-tuning specific params
      encoder_type: "mlp" # Either "mlp" or "lstm", mlp is default
      num_layers: 2 # 2 recommended for MLP, 1 recommended for LSTM, must be at least 2 for mlp
      dropout: 0.0
>>>>>>> 7357d4b1

  prompt_tuning: # Prompt tunin specific params
    new_prompt_init_methods: ['text'] # List of 'text' or 'random', should correspond to tasks listed in new tasks
    new_prompt_init_text: ['Extractive question answering'] # some init text if init method is text, or None if init method is random

  data:
    train_ds: ["/raid/Data/prompt-learning-data/squad1.1/squad_train_3k.jsonl"]
    validation_ds: ["/raid/Data/prompt-learning-data/squad1.1/squad_val.jsonl"]
    add_eos: False
    add_bos: False
    decoder_starts_with_pad: True
    add_eos_to_decoder_output: False
    add_sentinel_to_input: True
    ul2_prompt_token: <extra_id_x> # <extra_id_s>, <extra_id_r>, <extra_id_x>
    shuffle: True
    num_workers: 0
    pin_memory: True


  optim:
    name: fused_adam
    lr: 1e-3
    weight_decay: 0.01 
    betas: 
    - 0.9
    - 0.98
    sched:
      name: CosineAnnealing
      warmup_steps: 100
      constant_steps: 0
      min_lr: 0.0
      monitor: val_loss
<<<<<<< HEAD
      reduce_on_plateau: false
=======
      reduce_on_plateau: false

>>>>>>> 7357d4b1
<|MERGE_RESOLUTION|>--- conflicted
+++ resolved
@@ -58,16 +58,10 @@
     truncate_field: context
     answer_field: answer
 
-<<<<<<< HEAD
-  p_tuning:
-    dropout: 0.0
-    num_layers: 2
-=======
   p_tuning: # P-tuning specific params
       encoder_type: "mlp" # Either "mlp" or "lstm", mlp is default
       num_layers: 2 # 2 recommended for MLP, 1 recommended for LSTM, must be at least 2 for mlp
       dropout: 0.0
->>>>>>> 7357d4b1
 
   prompt_tuning: # Prompt tunin specific params
     new_prompt_init_methods: ['text'] # List of 'text' or 'random', should correspond to tasks listed in new tasks
@@ -100,9 +94,4 @@
       constant_steps: 0
       min_lr: 0.0
       monitor: val_loss
-<<<<<<< HEAD
-      reduce_on_plateau: false
-=======
-      reduce_on_plateau: false
-
->>>>>>> 7357d4b1
+      reduce_on_plateau: false