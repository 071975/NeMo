--- conflicted
+++ resolved
@@ -149,20 +149,13 @@
         data, duration_filtered, num_filtered, total_duration = [], 0.0, 0, 0.0
         if index_by_file_id:
             self.mapping = {}
-<<<<<<< HEAD
         if index_by_speaker_id:
             self.speaker_mapping = {}
-        fields = [ids, audio_files, durations, offsets, texts, speakers, orig_sampling_rates, langs]
+        fields = [ids, audio_files, durations, offsets, texts, speakers, orig_sampling_rates, token_labels, langs]
         if "keep_fields" in kwargs:
             fields.extend([kwargs[x] for x in kwargs['keep_fields']])
         for x in zip(*fields):
-            id_, audio_file, duration, offset, text, speaker, orig_sr, lang = x[0:8]
-=======
-
-        for id_, audio_file, duration, offset, text, speaker, orig_sr, token_labels, lang in zip(
-            ids, audio_files, durations, offsets, texts, speakers, orig_sampling_rates, token_labels, langs
-        ):
->>>>>>> f921ebe0
+            id_, audio_file, duration, offset, text, speaker, orig_sr, token_labels, lang = x[0:9]
             # Duration filters.
             if min_duration is not None and duration < min_duration:
                 duration_filtered += duration
@@ -195,23 +188,19 @@
 
             total_duration += duration
 
-            output = [id_, audio_file, duration, text_tokens, offset, text, speaker, orig_sr, lang]
-            if len(x) > 8:
-                output.extend(x[8:])
+            output = [id_, audio_file, duration, text_tokens, offset, text, speaker, orig_sr, token_labels, lang]
+            if len(x) > 9:
+                output.extend(x[9:])
             data.append(output_type(*output))
             if index_by_file_id:
                 file_id, _ = os.path.splitext(os.path.basename(audio_file))
-<<<<<<< HEAD
-                self.mapping[file_id] = len(data) - 1
+                if file_id not in self.mapping:
+                    self.mapping[file_id] = []
+                self.mapping[file_id].append(len(data) - 1)
             if index_by_speaker_id:
                 if speaker not in self.speaker_mapping:
                     self.speaker_mapping[speaker] = []
                 self.speaker_mapping[speaker].append(len(data) - 1)
-=======
-                if file_id not in self.mapping:
-                    self.mapping[file_id] = []
-                self.mapping[file_id].append(len(data) - 1)
->>>>>>> f921ebe0
 
             # Max number of entities filter.
             if len(data) == max_number:
@@ -262,7 +251,6 @@
             orig_srs.append(item['orig_sr'])
             token_labels.append(item['token_labels'])
             langs.append(item['lang'])
-<<<<<<< HEAD
             if "keep_fields" in kwargs:
                 fields = kwargs["keep_fields"]
                 for field in fields:
@@ -273,12 +261,9 @@
                     else:
                         kwargs[field].append(item[field])
 
-        super().__init__(ids, audio_files, durations, texts, offsets, speakers, orig_srs, langs, *args, **kwargs)
-=======
         super().__init__(
             ids, audio_files, durations, texts, offsets, speakers, orig_srs, token_labels, langs, *args, **kwargs
         )
->>>>>>> f921ebe0
 
 
 class SpeechLabel(_Collection):
