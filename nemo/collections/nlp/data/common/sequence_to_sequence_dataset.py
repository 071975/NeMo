--- conflicted
+++ resolved
@@ -133,13 +133,9 @@
 
 
 class IndexedSequenceToSequenceDataset(SequenceToSequenceDataset):
-<<<<<<< HEAD
-    """Abstract class for TextMemmapSequenceToSequenceDataset and BinarizedMemmapSequenceToSequenceDataset."""
-=======
     """Abstract class for TextMemmapSequenceToSequenceDataset and BinarizedMemmapSequenceToSequenceDataset.
     This class is not meant to be used standalone and just as an abstract class for the two subclasses.
     """
->>>>>>> 5c8fe3a4
 
     def __init__(
         self,
@@ -180,7 +176,6 @@
         if self.max_num_samples is None:
             return len(self.src_indexed_dataset)
         else:
-<<<<<<< HEAD
             return self.max_num_samples
 
     def _get_sample(self, idx):
@@ -202,30 +197,11 @@
     def __getitem__(self, idx):
         src, tgt = self._get_sample(idx)
 
-=======
-            return len(self.samples_mapping)
-
-    def __getitem__(self, idx):
-        if isinstance(idx, np.int64):
-            idx = idx.item()
-
-        if self.samples_mapping is not None:
-            assert idx < len(self.samples_mapping)
-            idx, _, _ = self.samples_mapping[idx]
-            if isinstance(idx, np.uint32):
-                idx = idx.item()
-
-        assert idx < len(self.src_indexed_dataset)
-        src = self.src_indexed_dataset[idx]
->>>>>>> 5c8fe3a4
         if len(src) > self.max_src_seq_length - 2:
             src = src[: self.max_src_seq_length - 2]
+
         text_enc = np.concatenate([[self.src_tokenizer.bos_id], src, [self.src_tokenizer.eos_id]])
 
-<<<<<<< HEAD
-=======
-        tgt = self.tgt_indexed_dataset[idx]
->>>>>>> 5c8fe3a4
         if len(tgt) > self.max_tgt_seq_length - 2:
             tgt = tgt[: self.max_tgt_seq_length - 2]
 
@@ -271,8 +247,6 @@
         seed: int = 1234,
         max_num_samples: int = None,
     ):
-<<<<<<< HEAD
-=======
         """
         src_file_name: Path to a single source file on disk. The file should contain one sentence per line and be raw text.
         tgt_file_name: Path to a single target file on disk. The file should contain one sentence per line aligned with src_file_name and be raw text.
@@ -283,7 +257,6 @@
         seed: Random seed for data shuffling.
         max_num_samples: Maximum number of samples to load. This can be > dataset length if you want to oversample data. If None, all samples will be loaded.
         """
->>>>>>> 5c8fe3a4
         self.seed = seed
         self.max_num_samples = max_num_samples
         super().__init__(
