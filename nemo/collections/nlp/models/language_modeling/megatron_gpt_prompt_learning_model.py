--- conflicted
+++ resolved
@@ -30,12 +30,13 @@
     PromptEncoder,
     PromptEncoderType,
     PromptTable,
+    BIGLSTMPromptEncoder,
+    PromptEncoderMLP,
     VirtualPromptPlaceholderToken,
     VirtualPromptSource,
     VirtualPromptStyle,
 )
 from nemo.collections.nlp.modules.common.megatron.utils import average_losses_across_data_parallel_group
-from nemo.collections.nlp.modules.common.prompt_encoder import PromptEncoderMLP, PromptEncoderType
 from nemo.collections.nlp.modules.common.text_generation_utils import (
     get_default_length_params,
     get_default_sampling_params,
@@ -260,7 +261,6 @@
         new_task = self.new_tasks[0]
         total_virtual_tokens = self.task_templates[new_task]["total_virtual_tokens"]
 
-<<<<<<< HEAD
         encoder_type = PromptEncoderType(self.cfg.p_tuning.get("type", "tpmlp").lower())
         if encoder_type == PromptEncoderType.TPMLP:
             self.prompt_encoder = PromptEncoderMLP(
@@ -269,26 +269,25 @@
                 output_size=self.hidden_size,
                 init_std=self.cfg.p_tuning.init_std,
             ).to(dtype=self.autocast_dtype)
-        elif encoder_type == PromptEncoderType.LSTM:
-            self.prompt_encoder = PromptEncoder(
+        elif encoder_type == PromptEncoderType.BIGLSTM:
+            self.prompt_encoder = BIGLSTMPromptEncoder(
                 total_virtual_tokens=total_virtual_tokens,
                 hidden_size=self.cfg.p_tuning.encoder_hidden,
                 output_size=self.hidden_size,
                 lstm_dropout=self.cfg.p_tuning.dropout,
                 num_layers=self.cfg.p_tuning.num_layers,
             ).to(dtype=self.autocast_dtype)
+        elif encoder_type == PromptEncoderType.LSTM or encoder_type == PromptEncoderType.MLP:
+            self.prompt_encoder = PromptEncoder(
+                encoder_type=encoder_type,
+                total_virtual_tokens=total_virtual_tokens,
+                token_dim=self.hidden_size,
+                hidden_size=self.cfg.p_tuning.get("encoder_hidden", self.hidden_size // 2),
+                lstm_dropout=self.cfg.p_tuning.get("dropout", 0.0),
+                num_layers=self.cfg.p_tuning.get("num_layers", 2),
+            )
         else:
             raise ValueError('not supported')
-=======
-        self.prompt_encoder = PromptEncoder(
-            encoder_type=PromptEncoderType(self.cfg.p_tuning.get("encoder_type", "mlp").lower()),
-            total_virtual_tokens=total_virtual_tokens,
-            token_dim=self.hidden_size,
-            hidden_size=self.cfg.p_tuning.get("encoder_hidden", self.hidden_size // 2),
-            lstm_dropout=self.cfg.p_tuning.get("dropout", 0.0),
-            num_layers=self.cfg.p_tuning.get("num_layers", 2),
-        )
->>>>>>> b9cf05cf
 
     def add_ptuned_prompts_to_prompt_table(self):
         """
