--- conflicted
+++ resolved
@@ -91,21 +91,10 @@
         self.model.model_type = ModelType.encoder_and_decoder
 
         if hasattr(self.cfg, "shape_file"):
-<<<<<<< HEAD
-            # self.grad_clip_pl_default = True
-=======
->>>>>>> 6eba3688
             set_base_shapes(self, self.cfg.shape_file, rescale_params=False)
             # add shape file
             self.register_artifact("model.shape_file", self.cfg.shape_file),
 
-<<<<<<< HEAD
-            for name, tensor in self.named_parameters():
-                if name.endswith('.dense_4h_to_h.weight') or name.endswith('.dense.weight'):
-                    std = self.cfg.init_method_std / math.sqrt(2.0 * 12.0)
-                    normal_(tensor, 0, std)
-                elif name.endswith('layernorm.weight'):
-=======
             # here manually initialize all the named parameters with the muTranfer normal initializer
             for name, tensor in self.named_parameters():
                 if name.endswith('.dense_4h_to_h.weight') or name.endswith('.dense.weight'):
@@ -115,26 +104,19 @@
                     normal_(tensor, 0, std)
                 elif name.endswith('layernorm.weight'):
                     # initialize all the layer norm weight
->>>>>>> 6eba3688
                     if tensor.std() != 0 and tensor.mean() != 1:
                         raise ValueError(f'need to check {name} init')
                     normal_(tensor, 1, 0)
                 elif name.endswith('.weight'):
-<<<<<<< HEAD
-=======
                     # initialize all the other dense matrix weight
->>>>>>> 6eba3688
                     normal_(tensor, 0, self.cfg.init_method_std)
                 else:
                     if tensor.std() != 0 and tensor.mean() != 0:
                         raise ValueError(f'need to check {name} init')
 
-<<<<<<< HEAD
-=======
             # here manually overwrite the norm factor
             # note, has to turn off the model.apply_query_key_layer_scaling
             assert not self.cfg.apply_query_key_layer_scaling
->>>>>>> 6eba3688
             for name, layer in self.named_modules():
                 if (
                     name.endswith('.self_attention')
