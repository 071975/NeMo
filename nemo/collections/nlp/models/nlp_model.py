--- conflicted
+++ resolved
@@ -350,15 +350,9 @@
                 checkpoint['state_dict'] = new_state_dict
 
             if 'cfg' in kwargs:
-<<<<<<< HEAD
-                model = ptl_load_state(checkpoint, strict=strict, **kwargs)
-            else:
-                model = ptl_load_state(checkpoint, strict=strict, cfg=cfg, **kwargs)
-=======
                 model = ptl_load_state(cls, checkpoint, strict=strict, **kwargs)
             else:
                 model = ptl_load_state(cls, checkpoint, strict=strict, cfg=cfg, **kwargs)
->>>>>>> 06b3d69f
                 # cfg = checkpoint[cls.CHECKPOINT_HYPER_PARAMS_KEY].cfg
 
             # NMT models do not have a `tokenizer` attribute, they instead have an encoder_tokenizer and decoder_tokenizer attribute.
