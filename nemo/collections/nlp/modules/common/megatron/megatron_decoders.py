# Copyright (c) 2022, NVIDIA CORPORATION.  All rights reserved.
#
# Licensed under the Apache License, Version 2.0 (the "License");
# you may not use this file except in compliance with the License.
# You may obtain a copy of the License at
#
#     http://www.apache.org/licenses/LICENSE-2.0
#
# Unless required by applicable law or agreed to in writing, software
# distributed under the License is distributed on an "AS IS" BASIS,
# WITHOUT WARRANTIES OR CONDITIONS OF ANY KIND, either express or implied.
# See the License for the specific language governing permissions and
# limitations under the License.

"""Transformer based language model."""
from nemo.collections.nlp.modules.common.megatron.megatron_transformer_decoder import MegatronTransformerDecoderModule
from nemo.collections.nlp.modules.common.megatron.retrieval_transformer import (
    MegatronRetrievalTransformerDecoderModule,
)
from nemo.collections.nlp.modules.common.megatron.utils import (
    ApexGuardDefaults,
    init_method_normal,
    scaled_init_method_normal,
)

try:
    from apex.transformer.enums import AttnMaskType, ModelType

    HAVE_APEX = True
except (ImportError, ModuleNotFoundError):
    HAVE_APEX = False
    # fake missing classes with None attributes
    AttnMaskType = ApexGuardDefaults()
    ModelType = ApexGuardDefaults()

__all__ = []

AVAILABLE_DECODERS = ["transformer"]


def get_decoder_model(
    arch,
    hidden_size,
    ffn_hidden_size,
    num_layers,
    num_attention_heads,
    apply_query_key_layer_scaling=True,
    kv_channels=None,
    init_method=None,
    scaled_init_method=None,
    decoder_attn_mask_type=AttnMaskType.causal,
    pre_process=True,
    post_process=True,
    init_method_std=0.02,
    use_cpu_initialization=False,
    hidden_dropout=0.1,
    attention_dropout=0.1,
    ffn_dropout=0.0,
    precision=16,
    fp32_residual_connection=False,
    activations_checkpoint_method=None,
    activations_checkpoint_num_layers=1,
    activations_checkpoint_granularity=None,
    layernorm_epsilon=1e-5,
    bias_activation_fusion=True,
    bias_dropout_add_fusion=True,
    masked_softmax_fusion=True,
    persist_layer_norm=False,
    openai_gelu=False,
    activation="gelu",
    onnx_safe=False,
    bias=True,
    normalization="layernorm",
    headscale=False,
    transformer_block_type="pre_ln",
    hidden_steps=-1,
    parent_model_type=ModelType.encoder_or_decoder,
    layer_type=None,
    chunk_size=64,
    layer_number_offset=0,  # this is use only for attention norm_factor scaling
<<<<<<< HEAD
    megatron_legacy=False,
    normalize_attention_scores=True,
=======
    sequence_parallel=False,
    gradient_accumulation_fusion=False,
>>>>>>> 7357d4b1
):
    """Build language model and return along with the key to save."""

    if kv_channels is None:
        assert (
            hidden_size % num_attention_heads == 0
        ), 'hidden_size must be divisible by num_attention_heads if kv_channels is None'
        kv_channels = hidden_size // num_attention_heads

    if init_method is None:
        init_method = init_method_normal(init_method_std)

    if scaled_init_method is None:
        scaled_init_method = scaled_init_method_normal(init_method_std, num_layers)

    if arch == "transformer":
        # Language model.
        decoder = MegatronTransformerDecoderModule(
            init_method=init_method,
            output_layer_init_method=scaled_init_method,
            hidden_size=hidden_size,
            num_layers=num_layers,
            num_attention_heads=num_attention_heads,
            apply_query_key_layer_scaling=apply_query_key_layer_scaling,
            kv_channels=kv_channels,
            ffn_hidden_size=ffn_hidden_size,
            decoder_attn_mask_type=decoder_attn_mask_type,
            pre_process=pre_process,
            post_process=post_process,
            use_cpu_initialization=use_cpu_initialization,
            hidden_dropout=hidden_dropout,
            attention_dropout=attention_dropout,
            ffn_dropout=ffn_dropout,
            precision=precision,
            fp32_residual_connection=fp32_residual_connection,
            activations_checkpoint_method=activations_checkpoint_method,
            activations_checkpoint_num_layers=activations_checkpoint_num_layers,
            layernorm_epsilon=layernorm_epsilon,
            bias_activation_fusion=bias_activation_fusion,
            bias_dropout_add_fusion=bias_dropout_add_fusion,
            masked_softmax_fusion=masked_softmax_fusion,
            persist_layer_norm=persist_layer_norm,
            openai_gelu=openai_gelu,
            onnx_safe=onnx_safe,
            activation=activation,
            bias=bias,
            normalization=normalization,
            transformer_block_type=transformer_block_type,
            headscale=headscale,
            parent_model_type=parent_model_type,
            megatron_legacy=megatron_legacy,
            normalize_attention_scores=normalize_attention_scores,
        )
    elif arch == "retro":
        decoder = MegatronRetrievalTransformerDecoderModule(
            init_method=init_method,
            output_layer_init_method=scaled_init_method,
            hidden_size=hidden_size,
            num_layers=num_layers,
            num_attention_heads=num_attention_heads,
            apply_query_key_layer_scaling=apply_query_key_layer_scaling,
            kv_channels=kv_channels,
            layer_type=layer_type,
            ffn_hidden_size=ffn_hidden_size,
            pre_process=pre_process,
            post_process=post_process,
            use_cpu_initialization=use_cpu_initialization,
            hidden_dropout=hidden_dropout,
            attention_dropout=attention_dropout,
            precision=precision,
            fp32_residual_connection=fp32_residual_connection,
            activations_checkpoint_method=activations_checkpoint_method,
            activations_checkpoint_num_layers=activations_checkpoint_num_layers,
            activations_checkpoint_granularity=activations_checkpoint_granularity,
            layernorm_epsilon=layernorm_epsilon,
            bias_activation_fusion=bias_activation_fusion,
            bias_dropout_add_fusion=bias_dropout_add_fusion,
            masked_softmax_fusion=masked_softmax_fusion,
            persist_layer_norm=persist_layer_norm,
            openai_gelu=openai_gelu,
            onnx_safe=onnx_safe,
            activation=activation,
            bias=bias,
            normalization=normalization,
            transformer_block_type=transformer_block_type,
            parent_model_type=parent_model_type,
            chunk_size=chunk_size,
            layer_number_offset=layer_number_offset,
<<<<<<< HEAD
            megatron_legacy=megatron_legacy,
            normalize_attention_scores=normalize_attention_scores,
=======
            sequence_parallel=sequence_parallel,
            gradient_accumulation_fusion=gradient_accumulation_fusion,
>>>>>>> 7357d4b1
        )
    else:
        raise ValueError(f"Unknown decoder arch = {arch}. Available decoder arch = {AVAILABLE_DECODERS}")

    return decoder<|MERGE_RESOLUTION|>--- conflicted
+++ resolved
@@ -78,13 +78,10 @@
     layer_type=None,
     chunk_size=64,
     layer_number_offset=0,  # this is use only for attention norm_factor scaling
-<<<<<<< HEAD
     megatron_legacy=False,
     normalize_attention_scores=True,
-=======
     sequence_parallel=False,
     gradient_accumulation_fusion=False,
->>>>>>> 7357d4b1
 ):
     """Build language model and return along with the key to save."""
 
@@ -173,13 +170,10 @@
             parent_model_type=parent_model_type,
             chunk_size=chunk_size,
             layer_number_offset=layer_number_offset,
-<<<<<<< HEAD
             megatron_legacy=megatron_legacy,
             normalize_attention_scores=normalize_attention_scores,
-=======
             sequence_parallel=sequence_parallel,
             gradient_accumulation_fusion=gradient_accumulation_fusion,
->>>>>>> 7357d4b1
         )
     else:
         raise ValueError(f"Unknown decoder arch = {arch}. Available decoder arch = {AVAILABLE_DECODERS}")
