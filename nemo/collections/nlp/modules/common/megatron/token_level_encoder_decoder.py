--- conflicted
+++ resolved
@@ -436,16 +436,10 @@
         elif enc_input is not None:
             # If enc_input is provided, we need to transpose it from [B x S x H] -> [S x B x H].
             enc_input = enc_input.transpose(0, 1)
-<<<<<<< HEAD
-        
-        # Only run through this block if we have just encoder input ids. If encoder embeddings or encoder output is provided, we can skip this.
-        elif (enc_input is None) and (enc_input_ids is not None) and (enc_output is None):
-=======
             enc_seq_length = enc_input.size(0)
         # Only need to run encoder embedding and position ids if enc_input or enc_output is not provided.
         else:
             enc_seq_length = enc_input_ids.size(1)
->>>>>>> 2b14216d
             if self.pre_process and self.add_encoder:
                 # We don't need position ids for RPE, because the embedding layer does not have position embeddings.
                 if self.encoder_cfg.get("position_embedding_type", "learned_absolute") != 'relative':
@@ -456,19 +450,7 @@
             else:
                 enc_input = None
 
-<<<<<<< HEAD
-        if self.encoder_cfg.get("position_embedding_type", "learned_absolute") == 'relative':
-            if enc_output is not None:
-                enc_seq_length = enc_output.size(1)
-            elif enc_input is not None:
-                enc_seq_length = enc_input.size(0)
-            elif enc_input_ids is not None:
-                enc_seq_length = enc_input_ids.size(1)
-            else:
-                raise ValueError(f"Neither enc_input nor enc_input_ids is provided")
-=======
         if self.encoder_cfg.get("position_embedding_type", "learned_absolute") == 'relative' and self.add_encoder:
->>>>>>> 2b14216d
             encoder_self_attention_relative_position_bias = self.encoder_relative_position_embedding(
                 query_seq_length=enc_seq_length, key_seq_length=enc_seq_length,
             )
@@ -501,28 +483,6 @@
                 # Note: This is when the decoder itself is split across PP ranks.
                 dec_input = None
 
-<<<<<<< HEAD
-            if self.decoder_cfg.get("position_embedding_type", "learned_absolute") == 'relative':
-                dec_seq_length = dec_input_ids.size(1)
-                if enc_input is not None:
-                    enc_seq_length = enc_input.size(0)
-                elif enc_input_ids is not None:
-                    enc_seq_length = enc_input_ids.size(1)
-
-                decoder_self_attention_relative_position_bias = self.decoder_relative_position_embedding(
-                    query_seq_length=dec_seq_length, key_seq_length=dec_seq_length,
-                )
-                if not self.decoder_cfg.relative_position_bias_self_attention_only:
-                    decoder_cross_attention_relative_position_bias = self.decoder_cross_attention_relative_position_embedding(
-                        query_seq_length=dec_seq_length, key_seq_length=enc_seq_length,
-                    )
-                else:
-                    decoder_cross_attention_relative_position_bias = None
-
-            # If enc_output is provided in `batch_for_pipeline`, we need to transpose it from [B x S x H] -> [S x B x H].
-            if enc_output_provided:
-                enc_output = enc_output.transpose(0, 1)
-=======
             if self.decoder_cfg.get("position_embedding_type", "learned_absolute") == 'relative' and self.add_decoder:
                 decoder_self_attention_relative_position_bias = self.decoder_relative_position_embedding(
                     query_seq_length=dec_input_ids.size(1), key_seq_length=dec_input_ids.size(1)
@@ -533,7 +493,6 @@
                     )
                 else:
                     decoder_cross_attention_relative_position_bias = None
->>>>>>> 2b14216d
 
             output = self.enc_dec_model(
                 enc_input=enc_input,
