# Copyright (c) 2022, NVIDIA CORPORATION.  All rights reserved.
#
# Licensed under the Apache License, Version 2.0 (the "License");
# you may not use this file except in compliance with the License.
# You may obtain a copy of the License at
#
#     http://www.apache.org/licenses/LICENSE-2.0
#
# Unless required by applicable law or agreed to in writing, software
# distributed under the License is distributed on an "AS IS" BASIS,
# WITHOUT WARRANTIES OR CONDITIONS OF ANY KIND, either express or implied.
# See the License for the specific language governing permissions and
# limitations under the License.

import enum
from typing import Dict, Optional

import torch
from torch import nn

from nemo.core.classes import Exportable, NeuralModule
from nemo.core.classes.common import typecheck
from nemo.core.neural_types import ChannelType, NeuralType

__all__ = ['PromptEncoder']


class PromptEncoderType(enum.Enum):
    LSTM = 'lstm'
    MLP = 'mlp'


class PromptEncoder(NeuralModule, Exportable):
    """
    The prompt encoder network that is used to generate the virtual 
    token embeddings for p-tuning.
    """

    @property
    def input_types(self) -> Optional[Dict[str, NeuralType]]:
        return {
            "taskname_embeddings": NeuralType(('B', 'T', 'C'), ChannelType(), optional=False),
        }

    @property
    def output_types(self) -> Optional[Dict[str, NeuralType]]:
        return {"output_embeds": NeuralType(('B', 'T', 'C'), ChannelType())}

<<<<<<< HEAD
    def __init__(self, total_virtual_tokens: int, hidden_size: int, lstm_dropout: float, num_layers: int, embedding_dropout: float = 0.0):
=======
    def __init__(
        self,
        encoder_type: enum,
        total_virtual_tokens: int,
        token_dim: int,
        hidden_size,
        lstm_dropout: float,
        num_layers: int,
    ):
>>>>>>> 7357d4b1
        """
        Initializes the PromptEncoder module.
        Args:
            total_virtual_tokens: the total number of vitural tokens
            hidden_size: hidden dimension
            lstm_dropout: the dropout used for the LSTM
            num_layers: number of layers used in the LSTM
        """
        super().__init__()
        self.token_dim = token_dim
        self.input_size = token_dim
        self.output_size = token_dim
        self.hidden_size = hidden_size
        self.total_virtual_tokens = total_virtual_tokens
<<<<<<< HEAD
        self.embedding_dropout = embedding_dropout
=======
        self.encoder_type = encoder_type
>>>>>>> 7357d4b1

        # Set fixed indicies for forward pass
        self.register_buffer('indices', torch.LongTensor(list(range(self.total_virtual_tokens))))

        # embedding
        self.embedding = torch.nn.Embedding(self.total_virtual_tokens, self.token_dim)

        if self.encoder_type == PromptEncoderType.LSTM:
            # LSTM
            self.lstm_head = torch.nn.LSTM(
                input_size=self.input_size,
                hidden_size=self.hidden_size,
                num_layers=num_layers,
                dropout=lstm_dropout,
                bidirectional=True,
                batch_first=True,
            )

            self.mlp_head = nn.Sequential(
                nn.Linear(self.hidden_size * 2, self.hidden_size * 2),
                nn.ReLU(),
                nn.Linear(self.hidden_size * 2, self.output_size),
            )

        elif self.encoder_type == PromptEncoderType.MLP:
            if num_layers <= 1:
                raise ValueError(
                    "The MLP prompt encoder must have at least 2 layers, and exactly 2 layers is recommended."
                )

            layers = [nn.Linear(self.input_size, self.hidden_size), nn.ReLU()]
            for _ in range(num_layers - 2):
                layers.extend([nn.Linear(self.hidden_size, self.hidden_size), nn.ReLU()])

            layers.append(nn.Linear(self.hidden_size, self.output_size))
            self.mlp_head = nn.Sequential(*layers)

        else:
            raise ValueError("Prompt encoder type not recognized. Please use one of MLP (recommended) or LSTM.")

    @typecheck()
    def forward(self, taskname_embeddings) -> torch.Tensor:
        input_embeds = self.embedding(self.indices).unsqueeze(0)
        input_embeds = torch.nn.functional.dropout(input_embeds, p=self.embedding_dropout, training=self.training)
        batch_size, task_seq_length, _ = taskname_embeddings.shape
        input_embeds = input_embeds.expand(batch_size, self.total_virtual_tokens, self.token_dim).clone()
        length = min(task_seq_length, self.total_virtual_tokens)

        # Replace general input with task specific embeddings to specify the correct task
        input_embeds[:, 0:length, :] = taskname_embeddings[:, 0:length, :]

        if self.encoder_type == PromptEncoderType.LSTM:
            output_embeds = self.mlp_head(self.lstm_head(input_embeds)[0])
        elif self.encoder_type == PromptEncoderType.MLP:
            output_embeds = self.mlp_head(input_embeds)
        else:
            raise ValueError("Prompt encoder type not recognized. Please use one of MLP (recommended) or LSTM.")

        return output_embeds<|MERGE_RESOLUTION|>--- conflicted
+++ resolved
@@ -46,9 +46,6 @@
     def output_types(self) -> Optional[Dict[str, NeuralType]]:
         return {"output_embeds": NeuralType(('B', 'T', 'C'), ChannelType())}
 
-<<<<<<< HEAD
-    def __init__(self, total_virtual_tokens: int, hidden_size: int, lstm_dropout: float, num_layers: int, embedding_dropout: float = 0.0):
-=======
     def __init__(
         self,
         encoder_type: enum,
@@ -58,7 +55,6 @@
         lstm_dropout: float,
         num_layers: int,
     ):
->>>>>>> 7357d4b1
         """
         Initializes the PromptEncoder module.
         Args:
@@ -73,11 +69,7 @@
         self.output_size = token_dim
         self.hidden_size = hidden_size
         self.total_virtual_tokens = total_virtual_tokens
-<<<<<<< HEAD
-        self.embedding_dropout = embedding_dropout
-=======
         self.encoder_type = encoder_type
->>>>>>> 7357d4b1
 
         # Set fixed indicies for forward pass
         self.register_buffer('indices', torch.LongTensor(list(range(self.total_virtual_tokens))))
