--- conflicted
+++ resolved
@@ -38,19 +38,17 @@
     ModelType = AttnMaskType = AttnType = LayerType = ApexGuardDefaults()
 
 
-__all__ = ['PromptEncoder']
+__all__ = ["PromptEncoder", "BIGLSTMPromptEncoder", "PromptEncoderType", "PromptEncoderMLP"]
 
 
 class PromptEncoderType(enum.Enum):
+    BIGLSTM = 'biglstm'
+    TPMLP = 'tpmlp'
+    MLP = 'mlp'
     LSTM = 'lstm'
-<<<<<<< HEAD
-    TPMLP = 'tpmlp'
-=======
-    MLP = 'mlp'
->>>>>>> b9cf05cf
-
-
-class PromptEncoder(NeuralModule, Exportable):
+
+
+class BIGLSTMPromptEncoder(NeuralModule, Exportable):
     """
     The prompt encoder network that is used to generate the virtual 
     token embeddings for p-tuning.
@@ -67,17 +65,7 @@
         return {"output_embeds": NeuralType(('B', 'T', 'C'), ChannelType())}
 
     def __init__(
-<<<<<<< HEAD
         self, total_virtual_tokens: int, hidden_size: int, output_size: int, lstm_dropout: float, num_layers: int
-=======
-        self,
-        encoder_type: enum,
-        total_virtual_tokens: int,
-        token_dim: int,
-        hidden_size,
-        lstm_dropout: float,
-        num_layers: int,
->>>>>>> b9cf05cf
     ):
         """
         Initializes the PromptEncoder module.
@@ -100,7 +88,6 @@
         self.register_buffer('indices', torch.LongTensor(list(range(self.total_virtual_tokens))))
 
         # embedding
-<<<<<<< HEAD
         self.embedding = torch.nn.Embedding(self.total_virtual_tokens, hidden_size)
 
         # LSTM
@@ -115,42 +102,6 @@
         self.mlp_head = nn.Sequential(
             nn.Linear(self.hidden_size, self.hidden_size), nn.ReLU(), nn.Linear(self.hidden_size, output_size)
         )
-=======
-        self.embedding = torch.nn.Embedding(self.total_virtual_tokens, self.token_dim)
-
-        if self.encoder_type == PromptEncoderType.LSTM:
-            # LSTM
-            self.lstm_head = torch.nn.LSTM(
-                input_size=self.input_size,
-                hidden_size=self.hidden_size,
-                num_layers=num_layers,
-                dropout=lstm_dropout,
-                bidirectional=True,
-                batch_first=True,
-            )
-
-            self.mlp_head = nn.Sequential(
-                nn.Linear(self.hidden_size * 2, self.hidden_size * 2),
-                nn.ReLU(),
-                nn.Linear(self.hidden_size * 2, self.output_size),
-            )
-
-        elif self.encoder_type == PromptEncoderType.MLP:
-            if num_layers <= 1:
-                raise ValueError(
-                    "The MLP prompt encoder must have at least 2 layers, and exactly 2 layers is recommended."
-                )
-
-            layers = [nn.Linear(self.input_size, self.hidden_size), nn.ReLU()]
-            for _ in range(num_layers - 2):
-                layers.extend([nn.Linear(self.hidden_size, self.hidden_size), nn.ReLU()])
-
-            layers.append(nn.Linear(self.hidden_size, self.output_size))
-            self.mlp_head = nn.Sequential(*layers)
-
-        else:
-            raise ValueError("Prompt encoder type not recognized. Please use one of MLP (recommended) or LSTM.")
->>>>>>> b9cf05cf
 
     @typecheck()
     def forward(self, taskname_embeddings) -> torch.Tensor:
@@ -162,8 +113,14 @@
         taskname_embeddings = torch.matmul(taskname_embeddings, self.mlp_head[2].weight)
         # Replace general input with task specific embeddings to specify the correct task
         input_embeds[:, 0:length, :] = taskname_embeddings[:, 0:length, :]
-<<<<<<< HEAD
-        output_embeds = self.mlp_head(self.lstm_head(input_embeds)[0])
+
+        if self.encoder_type == PromptEncoderType.LSTM:
+            output_embeds = self.mlp_head(self.lstm_head(input_embeds)[0])
+        elif self.encoder_type == PromptEncoderType.MLP:
+            output_embeds = self.mlp_head(input_embeds)
+        else:
+            raise ValueError("Prompt encoder type not recognized. Please use one of MLP (recommended) or LSTM.")
+
         return output_embeds
 
 
@@ -244,7 +201,98 @@
         intermediate_parallel = fused_bias_gelu(intermediate_parallel, bias_parallel)
         output_embeds, bias_parallel = self.second(intermediate_parallel)
         output_embeds = output_embeds + bias_parallel
-=======
+        return output_embeds
+
+
+class PromptEncoder(NeuralModule, Exportable):
+    """
+    The prompt encoder network that is used to generate the virtual 
+    token embeddings for p-tuning.
+    """
+
+    @property
+    def input_types(self) -> Optional[Dict[str, NeuralType]]:
+        return {
+            "taskname_embeddings": NeuralType(('B', 'T', 'C'), ChannelType(), optional=False),
+        }
+
+    @property
+    def output_types(self) -> Optional[Dict[str, NeuralType]]:
+        return {"output_embeds": NeuralType(('B', 'T', 'C'), ChannelType())}
+
+    def __init__(
+        self,
+        encoder_type: enum,
+        total_virtual_tokens: int,
+        token_dim: int,
+        hidden_size,
+        lstm_dropout: float,
+        num_layers: int,
+    ):
+        """
+        Initializes the PromptEncoder module.
+        Args:
+            total_virtual_tokens: the total number of vitural tokens
+            hidden_size: hidden dimension
+            lstm_dropout: the dropout used for the LSTM
+            num_layers: number of layers used in the LSTM
+        """
+        super().__init__()
+        self.token_dim = token_dim
+        self.input_size = token_dim
+        self.output_size = token_dim
+        self.hidden_size = hidden_size
+        self.total_virtual_tokens = total_virtual_tokens
+        self.encoder_type = encoder_type
+
+        # Set fixed indicies for forward pass
+        self.register_buffer('indices', torch.LongTensor(list(range(self.total_virtual_tokens))))
+
+        # embedding
+        self.embedding = torch.nn.Embedding(self.total_virtual_tokens, self.token_dim)
+
+        if self.encoder_type == PromptEncoderType.LSTM:
+            # LSTM
+            self.lstm_head = torch.nn.LSTM(
+                input_size=self.input_size,
+                hidden_size=self.hidden_size,
+                num_layers=num_layers,
+                dropout=lstm_dropout,
+                bidirectional=True,
+                batch_first=True,
+            )
+
+            self.mlp_head = nn.Sequential(
+                nn.Linear(self.hidden_size * 2, self.hidden_size * 2),
+                nn.ReLU(),
+                nn.Linear(self.hidden_size * 2, self.output_size),
+            )
+
+        elif self.encoder_type == PromptEncoderType.MLP:
+            if num_layers <= 1:
+                raise ValueError(
+                    "The MLP prompt encoder must have at least 2 layers, and exactly 2 layers is recommended."
+                )
+
+            layers = [nn.Linear(self.input_size, self.hidden_size), nn.ReLU()]
+            for _ in range(num_layers - 2):
+                layers.extend([nn.Linear(self.hidden_size, self.hidden_size), nn.ReLU()])
+
+            layers.append(nn.Linear(self.hidden_size, self.output_size))
+            self.mlp_head = nn.Sequential(*layers)
+
+        else:
+            raise ValueError("Prompt encoder type not recognized. Please use one of MLP (recommended) or LSTM.")
+
+    @typecheck()
+    def forward(self, taskname_embeddings) -> torch.Tensor:
+        input_embeds = self.embedding(self.indices).unsqueeze(0)
+        batch_size, task_seq_length, _ = taskname_embeddings.shape
+        input_embeds = input_embeds.expand(batch_size, self.total_virtual_tokens, self.token_dim).clone()
+        length = min(task_seq_length, self.total_virtual_tokens)
+
+        # Replace general input with task specific embeddings to specify the correct task
+        input_embeds[:, 0:length, :] = taskname_embeddings[:, 0:length, :]
 
         if self.encoder_type == PromptEncoderType.LSTM:
             output_embeds = self.mlp_head(self.lstm_head(input_embeds)[0])
@@ -253,5 +301,4 @@
         else:
             raise ValueError("Prompt encoder type not recognized. Please use one of MLP (recommended) or LSTM.")
 
->>>>>>> b9cf05cf
         return output_embeds