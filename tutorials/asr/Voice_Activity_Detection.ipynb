--- conflicted
+++ resolved
@@ -1,1164 +1,4 @@
 {
-<<<<<<< HEAD
- "cells": [
-  {
-   "cell_type": "code",
-   "execution_count": null,
-   "metadata": {
-    "colab": {},
-    "colab_type": "code",
-    "id": "R12Yn6W1dt9t"
-   },
-   "outputs": [],
-   "source": [
-    "\"\"\"\n",
-    "You can run either this notebook locally (if you have all the dependencies and a GPU) or on Google Colab.\n",
-    "\n",
-    "Instructions for setting up Colab are as follows:\n",
-    "1. Open a new Python 3 notebook.\n",
-    "2. Import this notebook from GitHub (File -> Upload Notebook -> \"GITHUB\" tab -> copy/paste GitHub URL)\n",
-    "3. Connect to an instance with a GPU (Runtime -> Change runtime type -> select \"GPU\" for hardware accelerator)\n",
-    "4. Run this cell to set up dependencies.\n",
-    "\"\"\"\n",
-    "# If you're using Google Colab and not running locally, run this cell.\n",
-    "\n",
-    "## Install dependencies\n",
-    "!pip install wget\n",
-    "!apt-get install sox libsndfile1 ffmpeg\n",
-    "!pip install unidecode\n",
-    "\n",
-    "# ## Install NeMo\n",
-    "BRANCH = 'r1.6.0'\n",
-    "!python -m pip install git+https://github.com/NVIDIA/NeMo.git@$BRANCH#egg=nemo_toolkit[asr]\n",
-    "\n",
-    "## Install TorchAudio\n",
-    "!pip install torchaudio>=0.10.0 -f https://download.pytorch.org/whl/torch_stable.html\n",
-    "\n",
-    "## Grab the config we'll use in this example\n",
-    "!mkdir configs"
-   ]
-  },
-  {
-   "cell_type": "markdown",
-   "metadata": {},
-   "source": [
-    "# Introduction\n",
-    "\n",
-    "This VAD tutorial is based on the MarbleNet model from paper \"[MarbleNet: Deep 1D Time-Channel Separable Convolutional Neural Network for Voice Activity Detection](https://arxiv.org/abs/2010.13886)\", which is an modification and extension of [MatchboxNet](https://arxiv.org/abs/2004.08531). \n",
-    "\n",
-    "The notebook will follow the steps below:\n",
-    "\n",
-    " - Dataset preparation: Instruction of downloading datasets. And how to convert it to a format suitable for use with nemo_asr\n",
-    " - Audio preprocessing (feature extraction): signal normalization, windowing, (log) spectrogram (or mel scale spectrogram, or MFCC)\n",
-    "\n",
-    " - Data augmentation using SpecAugment \"[SpecAugment: A Simple Data Augmentation Method for Automatic Speech Recognition](https://arxiv.org/abs/1904.08779)\" to increase number of data samples.\n",
-    " \n",
-    " - Develop a small Neural classification model which can be trained efficiently.\n",
-    " \n",
-    " - Model training on the Google Speech Commands dataset and Freesound dataset in NeMo.\n",
-    " \n",
-    " - Evaluation of error cases of the model by audibly hearing the samples\n",
-    " \n",
-    " - Add more evaluation metrics and transfer learning/fine tune\n",
-    " "
-   ]
-  },
-  {
-   "cell_type": "code",
-   "execution_count": null,
-   "metadata": {
-    "colab": {},
-    "colab_type": "code",
-    "id": "I62_LJzc-p2b"
-   },
-   "outputs": [],
-   "source": [
-    "# Some utility imports\n",
-    "import os\n",
-    "from omegaconf import OmegaConf"
-   ]
-  },
-  {
-   "cell_type": "markdown",
-   "metadata": {
-    "colab": {},
-    "colab_type": "text",
-    "id": "K_M8wpkwd7d7"
-   },
-   "source": [
-    "# Data Preparation\n",
-    "\n",
-    "## Download the background data\n",
-    "We suggest to use the background categories of [freesound](https://freesound.org/) dataset  as our non-speech/background data. \n",
-    "We provide scripts for downloading and resampling it. Please have a look at Data Preparation part in NeMo docs. Note that downloading this dataset may takes hours. \n",
-    "\n",
-    "**NOTE:** Here, this tutorial serves as a demonstration on how to train and evaluate models for vad using NeMo. We avoid using freesound dataset, and use `_background_noise_` category in Google Speech Commands Dataset as non-speech/background data."
-   ]
-  },
-  {
-   "cell_type": "markdown",
-   "metadata": {},
-   "source": [
-    "## Download the speech data\n",
-    "   \n",
-    "We will use the open source Google Speech Commands Dataset (we will use V2 of the dataset for the tutorial, but require very minor changes to support V1 dataset) as our speech data. Google Speech Commands Dataset V2 will take roughly 6GB disk space. These scripts below will download the dataset and convert it to a format suitable for use with nemo_asr.\n",
-    "\n",
-    "\n",
-    "**NOTE**: You may additionally pass `--test_size` or `--val_size` flag for splitting train val and test data.\n",
-    "You may additionally pass `--window_length_in_sec` flag for indicating the segment/window length. Default is 0.63s.\n",
-    "\n",
-    "**NOTE**: You may additionally pass a `--rebalance_method='fixed|over|under'` at the end of the script to rebalance the class samples in the manifest. \n",
-    "* 'fixed': Fixed number of samples for each class. For example, train 500, val 100, and test 200. (Change number in script if you want)\n",
-    "* 'over': Oversampling rebalance method\n",
-    "* 'under': Undersampling rebalance method\n",
-    "\n",
-    "**NOTE**: We only take a small subset of speech data for demonstration, if you want to use entire speech data. Don't forget to **delete `--demo`** and change rebalance method/number.  `_background_noise_` category only has **6** audio files. So we would like to generate more based on the audio files to enlarge our background training data. If you want to use your own background noise data, just change the `background_data_root` and **delete `--demo`**\n"
-   ]
-  },
-  {
-   "cell_type": "code",
-   "execution_count": null,
-   "metadata": {},
-   "outputs": [],
-   "source": [
-    "tmp = 'src'\n",
-    "data_folder = 'data'\n",
-    "if not os.path.exists(tmp):\n",
-    "    os.makedirs(tmp)\n",
-    "if not os.path.exists(data_folder):\n",
-    "    os.makedirs(data_folder)"
-   ]
-  },
-  {
-   "cell_type": "code",
-   "execution_count": null,
-   "metadata": {},
-   "outputs": [],
-   "source": [
-    "script = os.path.join(tmp, 'process_vad_data.py')\n",
-    "if not os.path.exists(script):\n",
-    "    !wget -P $tmp https://raw.githubusercontent.com/NVIDIA/NeMo/$BRANCH/scripts/dataset_processing/process_vad_data.py"
-   ]
-  },
-  {
-   "cell_type": "code",
-   "execution_count": null,
-   "metadata": {},
-   "outputs": [],
-   "source": [
-    "speech_data_root = os.path.join(data_folder, 'google_dataset_v2')\n",
-    "background_data_root = os.path.join(data_folder, 'google_dataset_v2/google_speech_recognition_v2/_background_noise_')# your <resampled freesound data directory>\n",
-    "out_dir = os.path.join(data_folder, 'manifest')\n",
-    "if not os.path.exists(speech_data_root):\n",
-    "    os.mkdir(speech_data_root)"
-   ]
-  },
-  {
-   "cell_type": "code",
-   "execution_count": null,
-   "metadata": {},
-   "outputs": [],
-   "source": [
-    "# This may take a few minutes\n",
-    "!python $script \\\n",
-    "    --out_dir={out_dir} \\\n",
-    "    --speech_data_root={speech_data_root} \\\n",
-    "    --background_data_root={background_data_root}\\\n",
-    "    --log \\\n",
-    "    --demo \\\n",
-    "    --rebalance_method='fixed' "
-   ]
-  },
-  {
-   "cell_type": "markdown",
-   "metadata": {
-    "colab_type": "text",
-    "id": "TTsxp0nZ1zqo"
-   },
-   "source": [
-    "## Preparing the manifest file\n",
-    "\n",
-    "Manifest files are the data structure used by NeMo to declare a few important details about the data :\n",
-    "\n",
-    "1) `audio_filepath`: Refers to the path to the raw audio file <br>\n",
-    "2) `label`: The class label (speech or background) of this sample <br>\n",
-    "3) `duration`: The length of the audio file, in seconds.<br>\n",
-    "4) `offset`: The start of the segment, in seconds."
-   ]
-  },
-  {
-   "cell_type": "code",
-   "execution_count": null,
-   "metadata": {
-    "colab": {},
-    "colab_type": "code",
-    "id": "ytTFGVe0g9wk"
-   },
-   "outputs": [],
-   "source": [
-    "# change below if you don't have or don't want to use rebalanced data\n",
-    "train_dataset = 'data/manifest/balanced_background_training_manifest.json,data/manifest/balanced_speech_training_manifest.json' \n",
-    "val_dataset = 'data/manifest/background_validation_manifest.json,data/manifest/speech_validation_manifest.json' \n",
-    "test_dataset = 'data/manifest/balanced_background_testing_manifest.json,data/manifest/balanced_speech_testing_manifest.json' "
-   ]
-  },
-  {
-   "cell_type": "markdown",
-   "metadata": {
-    "colab_type": "text",
-    "id": "s0SZy9SEhOBf"
-   },
-   "source": [
-    "## Read a few rows of the manifest file \n",
-    "\n",
-    "Manifest files are the data structure used by NeMo to declare a few important details about the data :\n",
-    "\n",
-    "1) `audio_filepath`: Refers to the path to the raw audio file <br>\n",
-    "2) `command`: The class label (or speech command) of this sample <br>\n",
-    "3) `duration`: The length of the audio file, in seconds."
-   ]
-  },
-  {
-   "cell_type": "code",
-   "execution_count": null,
-   "metadata": {},
-   "outputs": [],
-   "source": [
-    "sample_test_dataset =  test_dataset.split(',')[0]"
-   ]
-  },
-  {
-   "cell_type": "code",
-   "execution_count": null,
-   "metadata": {
-    "colab": {},
-    "colab_type": "code",
-    "id": "HYBidCMIhKQV",
-    "scrolled": true
-   },
-   "outputs": [],
-   "source": [
-    "!head -n 5 {sample_test_dataset}"
-   ]
-  },
-  {
-   "cell_type": "markdown",
-   "metadata": {},
-   "source": [
-    "# Training - Preparation\n",
-    "\n",
-    "We will be training a MarbleNet model from paper \"[MarbleNet: Deep 1D Time-Channel Separable Convolutional Neural Network for Voice Activity Detection](https://arxiv.org/abs/2010.13886)\", evolved from [QuartzNet](https://arxiv.org/pdf/1910.10261.pdf) and [MatchboxNet](https://arxiv.org/abs/2004.08531) model. The benefit of QuartzNet over JASPER models is that they use Separable Convolutions, which greatly reduce the number of parameters required to get good model accuracy.\n",
-    "\n",
-    "MarbleNet models generally follow the model definition pattern QuartzNet-[BxRXC], where B is the number of blocks, R is the number of convolutional sub-blocks, and C is the number of channels in these blocks. Each sub-block contains a 1-D masked convolution, batch normalization, ReLU, and dropout.\n"
-   ]
-  },
-  {
-   "cell_type": "code",
-   "execution_count": null,
-   "metadata": {
-    "colab": {},
-    "colab_type": "code",
-    "id": "ieAPOM9thTN2"
-   },
-   "outputs": [],
-   "source": [
-    "# NeMo's \"core\" package\n",
-    "import nemo\n",
-    "# NeMo's ASR collection - this collections contains complete ASR models and\n",
-    "# building blocks (modules) for ASR\n",
-    "import nemo.collections.asr as nemo_asr"
-   ]
-  },
-  {
-   "cell_type": "markdown",
-   "metadata": {
-    "colab_type": "text",
-    "id": "ss9gLcDv30jI"
-   },
-   "source": [
-    "## Model Configuration\n",
-    "The MarbleNet Model is defined in a config file which declares multiple important sections.\n",
-    "\n",
-    "They are:\n",
-    "\n",
-    "1) `model`: All arguments that will relate to the Model - preprocessors, encoder, decoder, optimizer and schedulers, datasets and any other related information\n",
-    "\n",
-    "2) `trainer`: Any argument to be passed to PyTorch Lightning"
-   ]
-  },
-  {
-   "cell_type": "code",
-   "execution_count": null,
-   "metadata": {},
-   "outputs": [],
-   "source": [
-    "MODEL_CONFIG = \"marblenet_3x2x64.yaml\"\n",
-    "\n",
-    "if not os.path.exists(f\"configs/{MODEL_CONFIG}\"):\n",
-    "  !wget -P configs/ \"https://raw.githubusercontent.com/NVIDIA/NeMo/$BRANCH/examples/asr/conf/marblenet/{MODEL_CONFIG}\""
-   ]
-  },
-  {
-   "cell_type": "code",
-   "execution_count": null,
-   "metadata": {
-    "colab": {},
-    "colab_type": "code",
-    "id": "yoVAs9h1lfci",
-    "scrolled": true
-   },
-   "outputs": [],
-   "source": [
-    "# This line will print the entire config of the MarbleNet model\n",
-    "config_path = f\"configs/{MODEL_CONFIG}\"\n",
-    "config = OmegaConf.load(config_path)\n",
-    "config = OmegaConf.to_container(config, resolve=True)\n",
-    "config = OmegaConf.create(config)\n",
-    "\n",
-    "print(OmegaConf.to_yaml(config))"
-   ]
-  },
-  {
-   "cell_type": "code",
-   "execution_count": null,
-   "metadata": {
-    "colab": {},
-    "colab_type": "code",
-    "id": "m2lJPR0a3qww"
-   },
-   "outputs": [],
-   "source": [
-    "# Preserve some useful parameters\n",
-    "labels = config.model.labels\n",
-    "sample_rate = config.model.sample_rate"
-   ]
-  },
-  {
-   "cell_type": "markdown",
-   "metadata": {
-    "colab_type": "text",
-    "id": "8_pmjeed78rJ"
-   },
-   "source": [
-    "### Setting up the datasets within the config\n",
-    "\n",
-    "If you'll notice, there are a few config dictionaries called `train_ds`, `validation_ds` and `test_ds`. These are configurations used to setup the Dataset and DataLoaders of the corresponding config.\n",
-    "\n"
-   ]
-  },
-  {
-   "cell_type": "code",
-   "execution_count": null,
-   "metadata": {
-    "colab": {},
-    "colab_type": "code",
-    "id": "DIe6Qfs18MiQ"
-   },
-   "outputs": [],
-   "source": [
-    "print(OmegaConf.to_yaml(config.model.train_ds))"
-   ]
-  },
-  {
-   "cell_type": "markdown",
-   "metadata": {
-    "colab_type": "text",
-    "id": "Fb01hl868Uc3"
-   },
-   "source": [
-    "### `???` inside configs\n",
-    "\n",
-    "You will often notice that some configs have `???` in place of paths. This is used as a placeholder so that the user can change the value at a later time.\n",
-    "\n",
-    "Let's add the paths to the manifests to the config above."
-   ]
-  },
-  {
-   "cell_type": "code",
-   "execution_count": null,
-   "metadata": {
-    "colab": {},
-    "colab_type": "code",
-    "id": "m181HXev8T97"
-   },
-   "outputs": [],
-   "source": [
-    "config.model.train_ds.manifest_filepath = train_dataset\n",
-    "config.model.validation_ds.manifest_filepath = val_dataset\n",
-    "config.model.test_ds.manifest_filepath = test_dataset"
-   ]
-  },
-  {
-   "cell_type": "markdown",
-   "metadata": {
-    "colab_type": "text",
-    "id": "pbXngoCM5IRG"
-   },
-   "source": [
-    "## Building the PyTorch Lightning Trainer\n",
-    "\n",
-    "NeMo models are primarily PyTorch Lightning modules - and therefore are entirely compatible with the PyTorch Lightning ecosystem!\n",
-    "\n",
-    "Let's first instantiate a Trainer object!"
-   ]
-  },
-  {
-   "cell_type": "code",
-   "execution_count": null,
-   "metadata": {
-    "colab": {},
-    "colab_type": "code",
-    "id": "bYtvdBlG5afU"
-   },
-   "outputs": [],
-   "source": [
-    "import torch\n",
-    "import pytorch_lightning as pl"
-   ]
-  },
-  {
-   "cell_type": "code",
-   "execution_count": null,
-   "metadata": {
-    "colab": {},
-    "colab_type": "code",
-    "id": "jRN18CdH51nN"
-   },
-   "outputs": [],
-   "source": [
-    "print(\"Trainer config - \\n\")\n",
-    "print(OmegaConf.to_yaml(config.trainer))"
-   ]
-  },
-  {
-   "cell_type": "code",
-   "execution_count": null,
-   "metadata": {
-    "colab": {},
-    "colab_type": "code",
-    "id": "gHf6cHvm6H9b"
-   },
-   "outputs": [],
-   "source": [
-    "# Let's modify some trainer configs for this demo\n",
-    "# Checks if we have GPU available and uses it\n",
-    "cuda = 1 if torch.cuda.is_available() else 0\n",
-    "config.trainer.gpus = cuda\n",
-    "\n",
-    "# Reduces maximum number of epochs to 5 for quick demonstration\n",
-    "config.trainer.max_epochs = 5\n",
-    "\n",
-    "# Remove distributed training flags\n",
-    "config.trainer.accelerator = None"
-   ]
-  },
-  {
-   "cell_type": "code",
-   "execution_count": null,
-   "metadata": {
-    "colab": {},
-    "colab_type": "code",
-    "id": "UB9nr7G56G3L"
-   },
-   "outputs": [],
-   "source": [
-    "trainer = pl.Trainer(**config.trainer)"
-   ]
-  },
-  {
-   "cell_type": "markdown",
-   "metadata": {
-    "colab_type": "text",
-    "id": "2wt603Vq6sqX"
-   },
-   "source": [
-    "## Setting up a NeMo Experiment\n",
-    "\n",
-    "NeMo has an experiment manager that handles logging and checkpointing for us, so let's use it ! "
-   ]
-  },
-  {
-   "cell_type": "code",
-   "execution_count": null,
-   "metadata": {
-    "colab": {},
-    "colab_type": "code",
-    "id": "TfWJFg7p6Ezf"
-   },
-   "outputs": [],
-   "source": [
-    "from nemo.utils.exp_manager import exp_manager"
-   ]
-  },
-  {
-   "cell_type": "code",
-   "execution_count": null,
-   "metadata": {
-    "colab": {},
-    "colab_type": "code",
-    "id": "SC-QPoW44-p2"
-   },
-   "outputs": [],
-   "source": [
-    "exp_dir = exp_manager(trainer, config.get(\"exp_manager\", None))"
-   ]
-  },
-  {
-   "cell_type": "code",
-   "execution_count": null,
-   "metadata": {
-    "colab": {},
-    "colab_type": "code",
-    "id": "Yqi6rkNR7Dph"
-   },
-   "outputs": [],
-   "source": [
-    "# The exp_dir provides a path to the current experiment for easy access\n",
-    "exp_dir = str(exp_dir)\n",
-    "exp_dir"
-   ]
-  },
-  {
-   "cell_type": "markdown",
-   "metadata": {
-    "colab_type": "text",
-    "id": "t0zz-vHH7Uuh"
-   },
-   "source": [
-    "## Building the MarbleNet Model\n",
-    "\n",
-    "MarbleNet is an ASR model with a classification task - it generates one label for the entire provided audio stream. Therefore we encapsulate it inside the `EncDecClassificationModel` as follows."
-   ]
-  },
-  {
-   "cell_type": "code",
-   "execution_count": null,
-   "metadata": {
-    "colab": {},
-    "colab_type": "code",
-    "id": "FRMrKhyf5vhy",
-    "scrolled": true
-   },
-   "outputs": [],
-   "source": [
-    "vad_model = nemo_asr.models.EncDecClassificationModel(cfg=config.model, trainer=trainer)"
-   ]
-  },
-  {
-   "cell_type": "markdown",
-   "metadata": {
-    "colab_type": "text",
-    "id": "jA9UND-Q_oyw"
-   },
-   "source": [
-    "# Training a MarbleNet Model\n",
-    "\n",
-    "As MarbleNet is inherently a PyTorch Lightning Model, it can easily be trained in a single line - `trainer.fit(model)` !\n",
-    "\n",
-    "\n",
-    "# Training the model\n",
-    "\n",
-    "Even with such a small model (73k parameters), and just 5 epochs (should take just a few minutes to train), you should be able to get a test set accuracy score around 98.83% (this result is for the [freesound](https://freesound.org/) dataset) with enough training data. \n",
-    "\n",
-    "**NOTE:** If you follow our tutorial and user the generated background data, you may notice the below results are acceptable, but please remember, this tutorial is only for **demonstration** and the dataset is not good enough. Please change background dataset and train with enough data for improvement!\n",
-    "\n",
-    "Experiment with increasing the number of epochs or with batch size to see how much you can improve the score! \n",
-    "\n",
-    "**NOTE:** Noise robustness is quite important for VAD task. Below we list the augmentation we used in this demo. \n",
-    "Please refer to [Online_Noise_Augmentation.ipynb](https://github.com/NVIDIA/NeMo/blob/stable/tutorials/asr/Online_Noise_Augmentation.ipynb)  for understanding noise augmentation in NeMo.\n",
-    "\n",
-    "\n"
-   ]
-  },
-  {
-   "cell_type": "code",
-   "execution_count": null,
-   "metadata": {},
-   "outputs": [],
-   "source": [
-    "# Noise augmentation\n",
-    "print(OmegaConf.to_yaml(config.model.train_ds.augmentor)) # noise augmentation\n",
-    "print(OmegaConf.to_yaml(config.model.spec_augment)) # SpecAug data augmentation"
-   ]
-  },
-  {
-   "cell_type": "markdown",
-   "metadata": {},
-   "source": [
-    "If you are interested in  **pretrained** model, please have a look at [Transfer Leaning & Fine-tuning on a new dataset](#Transfer-Leaning-&-Fine-tuning-on-a-new-dataset) and incoming tutorial 07 Offline_and_Online_VAD_Demo\n"
-   ]
-  },
-  {
-   "cell_type": "markdown",
-   "metadata": {
-    "colab_type": "text",
-    "id": "3ngKcRFqBfIF"
-   },
-   "source": [
-    "### Monitoring training progress\n",
-    "\n",
-    "Before we begin training, let's first create a Tensorboard visualization to monitor progress\n"
-   ]
-  },
-  {
-   "cell_type": "code",
-   "execution_count": null,
-   "metadata": {
-    "colab": {},
-    "colab_type": "code",
-    "id": "Cyfec0PDBsXa"
-   },
-   "outputs": [],
-   "source": [
-    "try:\n",
-    "    from google import colab\n",
-    "    COLAB_ENV = True\n",
-    "except (ImportError, ModuleNotFoundError):\n",
-    "    COLAB_ENV = False\n",
-    "\n",
-    "# Load the TensorBoard notebook extension\n",
-    "if COLAB_ENV:\n",
-    "    %load_ext tensorboard\n",
-    "    %tensorboard --logdir {exp_dir}\n",
-    "else:\n",
-    "    print(\"To use tensorboard, please use this notebook in a Google Colab environment.\")"
-   ]
-  },
-  {
-   "cell_type": "markdown",
-   "metadata": {
-    "colab_type": "text",
-    "id": "ZApuELDIKQgC"
-   },
-   "source": [
-    "### Training for 5 epochs\n",
-    "We see below that the model begins to get modest scores on the validation set after just 5 epochs of training"
-   ]
-  },
-  {
-   "cell_type": "code",
-   "execution_count": null,
-   "metadata": {
-    "colab": {},
-    "colab_type": "code",
-    "id": "9xiUUJlH5KdD"
-   },
-   "outputs": [],
-   "source": [
-    "trainer.fit(vad_model)"
-   ]
-  },
-  {
-   "cell_type": "markdown",
-   "metadata": {},
-   "source": [
-    "# Fast Training\n",
-    "\n",
-    "We can dramatically improve the time taken to train this model by using Multi GPU training along with Mixed Precision.\n",
-    "\n",
-    "For multi-GPU training, take a look at [the PyTorch Lightning Multi-GPU training section](https://pytorch-lightning.readthedocs.io/en/latest/advanced/multi_gpu.html)\n",
-    "\n",
-    "For mixed-precision training, take a look at [the PyTorch Lightning Mixed-Precision training section](https://pytorch-lightning.readthedocs.io/en/latest/guides/speed.html#mixed-precision-16-bit-training)\n",
-    "\n",
-    "\n",
-    "```python\n",
-    "# Mixed precision:\n",
-    "trainer = Trainer(amp_level='O1', precision=16)\n",
-    "\n",
-    "# Trainer with a distributed backend:\n",
-    "trainer = Trainer(gpus=2, num_nodes=2, accelerator='ddp')\n",
-    "\n",
-    "# Of course, you can combine these flags as well.\n",
-    "```"
-   ]
-  },
-  {
-   "cell_type": "markdown",
-   "metadata": {
-    "colab_type": "text",
-    "id": "Dkds1jSvKgSc"
-   },
-   "source": [
-    "# Evaluation\n",
-    "\n",
-    "## Evaluation on the Test set\n",
-    "\n",
-    "Let's compute the final score on the test set via `trainer.test(model)`"
-   ]
-  },
-  {
-   "cell_type": "code",
-   "execution_count": null,
-   "metadata": {
-    "colab": {},
-    "colab_type": "code",
-    "id": "mULTrhEJ_6wV",
-    "scrolled": true
-   },
-   "outputs": [],
-   "source": [
-    "trainer.test(vad_model, ckpt_path=None)"
-   ]
-  },
-  {
-   "cell_type": "markdown",
-   "metadata": {
-    "colab_type": "text",
-    "id": "ifDHkunjM8y6"
-   },
-   "source": [
-    "## Evaluation of incorrectly predicted samples\n",
-    "\n",
-    "Given that we have a trained model, which performs reasonably well, let's try to listen to the samples where the model is least confident in its predictions."
-   ]
-  },
-  {
-   "cell_type": "markdown",
-   "metadata": {
-    "colab_type": "text",
-    "id": "PcJrZ72sNCkM"
-   },
-   "source": [
-    "### Extract the predictions from the model\n",
-    "\n",
-    "We want to possess the actual logits of the model instead of just the final evaluation score, so we can define a function to perform the forward step for us without computing the final loss. Instead, we extract the logits per batch of samples provided."
-   ]
-  },
-  {
-   "cell_type": "markdown",
-   "metadata": {
-    "colab_type": "text",
-    "id": "rvxdviYtOFjK"
-   },
-   "source": [
-    "### Accessing the data loaders\n",
-    "\n",
-    "We can utilize the `setup_test_data` method in order to instantiate a data loader for the dataset we want to analyze.\n",
-    "\n",
-    "For convenience, we can access these instantiated data loaders using the following accessors - `vad_model._train_dl`, `vad_model._validation_dl` and `vad_model._test_dl`."
-   ]
-  },
-  {
-   "cell_type": "code",
-   "execution_count": null,
-   "metadata": {
-    "colab": {},
-    "colab_type": "code",
-    "id": "CB0QZCAmM656"
-   },
-   "outputs": [],
-   "source": [
-    "vad_model.setup_test_data(config.model.test_ds)\n",
-    "test_dl = vad_model._test_dl"
-   ]
-  },
-  {
-   "cell_type": "markdown",
-   "metadata": {
-    "colab_type": "text",
-    "id": "rA7gXawcPoip"
-   },
-   "source": [
-    "### Partial Test Step\n",
-    "\n",
-    "Below we define a utility function to perform most of the test step. For reference, the test step is defined as follows:\n",
-    "\n",
-    "```python\n",
-    "    def test_step(self, batch, batch_idx, dataloader_idx=0):\n",
-    "        audio_signal, audio_signal_len, labels, labels_len = batch\n",
-    "        logits = self.forward(input_signal=audio_signal, input_signal_length=audio_signal_len)\n",
-    "        loss_value = self.loss(logits=logits, labels=labels)\n",
-    "        correct_counts, total_counts = self._accuracy(logits=logits, labels=labels)\n",
-    "        return {'test_loss': loss_value, 'test_correct_counts': correct_counts, 'test_total_counts': total_counts}\n",
-    "```"
-   ]
-  },
-  {
-   "cell_type": "code",
-   "execution_count": null,
-   "metadata": {
-    "colab": {},
-    "colab_type": "code",
-    "id": "sBsDOm5ROpQI"
-   },
-   "outputs": [],
-   "source": [
-    "@torch.no_grad()\n",
-    "def extract_logits(model, dataloader):\n",
-    "    logits_buffer = []\n",
-    "    label_buffer = []\n",
-    "\n",
-    "    # Follow the above definition of the test_step\n",
-    "    for batch in dataloader:\n",
-    "        audio_signal, audio_signal_len, labels, labels_len = batch\n",
-    "        logits = model(input_signal=audio_signal, input_signal_length=audio_signal_len)\n",
-    "\n",
-    "        logits_buffer.append(logits)\n",
-    "        label_buffer.append(labels)\n",
-    "        print(\".\", end='')\n",
-    "    print()\n",
-    "\n",
-    "    print(\"Finished extracting logits !\")\n",
-    "    logits = torch.cat(logits_buffer, 0)\n",
-    "    labels = torch.cat(label_buffer, 0)\n",
-    "    return logits, labels\n"
-   ]
-  },
-  {
-   "cell_type": "code",
-   "execution_count": null,
-   "metadata": {
-    "colab": {},
-    "colab_type": "code",
-    "id": "mZSdprUlOuoV"
-   },
-   "outputs": [],
-   "source": [
-    "cpu_model = vad_model.cpu()\n",
-    "cpu_model.eval()\n",
-    "logits, labels = extract_logits(cpu_model, test_dl)\n",
-    "print(\"Logits:\", logits.shape, \"Labels :\", labels.shape)"
-   ]
-  },
-  {
-   "cell_type": "code",
-   "execution_count": null,
-   "metadata": {
-    "colab": {},
-    "colab_type": "code",
-    "id": "9Wd0ukgNXRBz",
-    "scrolled": true
-   },
-   "outputs": [],
-   "source": [
-    "# Compute accuracy - `_accuracy` is a PyTorch Lightning Metric !\n",
-    "acc = cpu_model._accuracy(logits=logits, labels=labels)\n",
-    "print(f\"Accuracy : {float(acc[0]*100)} %\")"
-   ]
-  },
-  {
-   "cell_type": "markdown",
-   "metadata": {
-    "colab_type": "text",
-    "id": "NwN9OSqCauSH"
-   },
-   "source": [
-    "### Filtering out incorrect samples\n",
-    "Let us now filter out the incorrectly labeled samples from the total set of samples in the test set"
-   ]
-  },
-  {
-   "cell_type": "code",
-   "execution_count": null,
-   "metadata": {
-    "colab": {},
-    "colab_type": "code",
-    "id": "N1YJvsmcZ0uE"
-   },
-   "outputs": [],
-   "source": [
-    "import librosa\n",
-    "import json\n",
-    "import IPython.display as ipd"
-   ]
-  },
-  {
-   "cell_type": "code",
-   "execution_count": null,
-   "metadata": {
-    "colab": {},
-    "colab_type": "code",
-    "id": "jZAT9yGAayvR"
-   },
-   "outputs": [],
-   "source": [
-    "# First let's create a utility class to remap the integer class labels to actual string label\n",
-    "class ReverseMapLabel:\n",
-    "    def __init__(self, data_loader):\n",
-    "        self.label2id = dict(data_loader.dataset.label2id)\n",
-    "        self.id2label = dict(data_loader.dataset.id2label)\n",
-    "\n",
-    "    def __call__(self, pred_idx, label_idx):\n",
-    "        return self.id2label[pred_idx], self.id2label[label_idx]"
-   ]
-  },
-  {
-   "cell_type": "code",
-   "execution_count": null,
-   "metadata": {
-    "colab": {},
-    "colab_type": "code",
-    "id": "X3GSXvYHa4KJ"
-   },
-   "outputs": [],
-   "source": [
-    "# Next, let's get the indices of all the incorrectly labeled samples\n",
-    "sample_idx = 0\n",
-    "incorrect_preds = []\n",
-    "rev_map = ReverseMapLabel(test_dl)\n",
-    "\n",
-    "# Remember, evaluated_tensor = (loss, logits, labels)\n",
-    "probs = torch.softmax(logits, dim=-1)\n",
-    "probas, preds = torch.max(probs, dim=-1)\n",
-    "\n",
-    "total_count = cpu_model._accuracy.total_counts_k[0]\n",
-    "incorrect_ids = (preds != labels).nonzero()\n",
-    "for idx in incorrect_ids:\n",
-    "    proba = float(probas[idx][0])\n",
-    "    pred = int(preds[idx][0])\n",
-    "    label = int(labels[idx][0])\n",
-    "    idx = int(idx[0]) + sample_idx\n",
-    "\n",
-    "    incorrect_preds.append((idx, *rev_map(pred, label), proba))\n",
-    "    \n",
-    "\n",
-    "print(f\"Num test samples : {total_count.item()}\")\n",
-    "print(f\"Num errors : {len(incorrect_preds)}\")\n",
-    "\n",
-    "# First let's sort by confidence of prediction\n",
-    "incorrect_preds = sorted(incorrect_preds, key=lambda x: x[-1], reverse=False)"
-   ]
-  },
-  {
-   "cell_type": "markdown",
-   "metadata": {
-    "colab_type": "text",
-    "id": "0JgGo71gcDtD"
-   },
-   "source": [
-    "### Examine a subset of incorrect samples\n",
-    "Let's print out the (test id, predicted label, ground truth label, confidence) tuple of first 20 incorrectly labeled samples"
-   ]
-  },
-  {
-   "cell_type": "code",
-   "execution_count": null,
-   "metadata": {
-    "colab": {},
-    "colab_type": "code",
-    "id": "x37wNJsNbcw0"
-   },
-   "outputs": [],
-   "source": [
-    "for incorrect_sample in incorrect_preds[:20]:\n",
-    "    print(str(incorrect_sample))"
-   ]
-  },
-  {
-   "cell_type": "markdown",
-   "metadata": {
-    "colab_type": "text",
-    "id": "tDnwYsDKcLv9"
-   },
-   "source": [
-    "###  Define a threshold below which we designate a model's prediction as \"low confidence\""
-   ]
-  },
-  {
-   "cell_type": "code",
-   "execution_count": null,
-   "metadata": {
-    "colab": {},
-    "colab_type": "code",
-    "id": "dpvzeh4PcGJs"
-   },
-   "outputs": [],
-   "source": [
-    "# Filter out how many such samples exist\n",
-    "low_confidence_threshold = 0.8\n",
-    "count_low_confidence = len(list(filter(lambda x: x[-1] <= low_confidence_threshold, incorrect_preds)))\n",
-    "print(f\"Number of low confidence predictions : {count_low_confidence}\")"
-   ]
-  },
-  {
-   "cell_type": "markdown",
-   "metadata": {
-    "colab_type": "text",
-    "id": "ERXyXvCAcSKR"
-   },
-   "source": [
-    "### Let's hear the samples which the model has least confidence in !"
-   ]
-  },
-  {
-   "cell_type": "code",
-   "execution_count": null,
-   "metadata": {
-    "colab": {},
-    "colab_type": "code",
-    "id": "kxjNVjX8cPNP"
-   },
-   "outputs": [],
-   "source": [
-    "# First let's create a helper function to parse the manifest files\n",
-    "def parse_manifest(manifest):\n",
-    "    data = []\n",
-    "    for line in manifest:\n",
-    "        line = json.loads(line)\n",
-    "        data.append(line)\n",
-    "\n",
-    "    return data"
-   ]
-  },
-  {
-   "cell_type": "code",
-   "execution_count": null,
-   "metadata": {
-    "colab": {},
-    "colab_type": "code",
-    "id": "IWxqw5k-cUVd"
-   },
-   "outputs": [],
-   "source": [
-    "# Next, let's create a helper function to actually listen to certain samples\n",
-    "def listen_to_file(sample_id, pred=None, label=None, proba=None):\n",
-    "    # Load the audio waveform using librosa\n",
-    "    filepath = test_samples[sample_id]['audio_filepath']\n",
-    "    audio, sample_rate = librosa.load(filepath,\n",
-    "                                      offset = test_samples[sample_id]['offset'],\n",
-    "                                      duration = test_samples[sample_id]['duration'])\n",
-    "\n",
-    "\n",
-    "    if pred is not None and label is not None and proba is not None:\n",
-    "        print(f\"filepath: {filepath}, Sample : {sample_id} Prediction : {pred} Label : {label} Confidence = {proba: 0.4f}\")\n",
-    "    else:\n",
-    "        \n",
-    "        print(f\"Sample : {sample_id}\")\n",
-    "\n",
-    "    return ipd.Audio(audio, rate=sample_rate)\n"
-   ]
-  },
-  {
-   "cell_type": "code",
-   "execution_count": null,
-   "metadata": {
-    "colab": {},
-    "colab_type": "code",
-    "id": "HPj1tFNIcXaU"
-   },
-   "outputs": [],
-   "source": [
-    "import json\n",
-    "# Now let's load the test manifest into memory\n",
-    "all_test_samples = []\n",
-    "for _ in test_dataset.split(','):\n",
-    "    print(_)\n",
-    "    with open(_, 'r') as test_f:\n",
-    "        test_samples = test_f.readlines()\n",
-    "        \n",
-    "        all_test_samples.extend(test_samples)\n",
-    "print(len(all_test_samples))\n",
-    "test_samples = parse_manifest(all_test_samples)"
-   ]
-  },
-  {
-   "cell_type": "code",
-   "execution_count": null,
-   "metadata": {
-    "colab": {},
-    "colab_type": "code",
-    "id": "Nt7b_uiScZcC"
-   },
-   "outputs": [],
-   "source": [
-    "# Finally, let's listen to all the audio samples where the model made a mistake\n",
-    "# Note: This list of incorrect samples may be quite large, so you may choose to subsample `incorrect_preds`\n",
-    "count = min(count_low_confidence, 20)  # replace this line with just `count_low_confidence` to listen to all samples with low confidence\n",
-    "\n",
-    "for sample_id, pred, label, proba in incorrect_preds[:count]:\n",
-    "    ipd.display(listen_to_file(sample_id, pred=pred, label=label, proba=proba))"
-   ]
-  },
-  {
-   "cell_type": "markdown",
-   "metadata": {},
-   "source": [
-    "## Adding evaluation metrics\n",
-    "\n",
-    "Here is an example of how to use more metrics (e.g. from torchmetrics) to evaluate your result.\n",
-    "\n",
-    "**Note:** If you would like to add metrics for training and testing, have a look at \n",
-    "```python\n",
-    "NeMo/nemo/collections/common/metrics\n",
-    "```\n"
-   ]
-  },
-  {
-   "cell_type": "code",
-   "execution_count": null,
-   "metadata": {},
-   "outputs": [],
-   "source": [
-    "from torchmetrics import ConfusionMatrix"
-   ]
-  },
-  {
-   "cell_type": "code",
-   "execution_count": null,
-   "metadata": {},
-   "outputs": [],
-   "source": [
-    "_, pred = logits.topk(1, dim=1, largest=True, sorted=True)\n",
-    "pred = pred.squeeze()\n",
-    "metric = ConfusionMatrix(num_classes=2)\n",
-    "metric(pred, labels)\n",
-    "# confusion_matrix(preds=pred, target=labels)"
-   ]
-  },
-  {
-   "cell_type": "markdown",
-   "metadata": {},
-   "source": [
-    "# Transfer Leaning & Fine-tuning on a new dataset\n",
-    "For transfer learning, please refer to [**Transfer learning** part of ASR tutorial](https://github.com/NVIDIA/NeMo/blob/stable/tutorials/asr/ASR_with_NeMo.ipynb)\n",
-    "\n",
-    "More details on saving and restoring checkpoint, and exporting a model in its entirety, please refer to [**Fine-tuning on a new dataset** & **Advanced Usage parts** of Speech Command tutorial](https://github.com/NVIDIA/NeMo/blob/stable/tutorials/asr/Speech_Commands.ipynb)\n",
-    "\n",
-    "\n",
-    "\n"
-   ]
-  },
-  {
-   "cell_type": "markdown",
-   "metadata": {
-    "colab_type": "text",
-    "id": "LyIegk2CPNsI"
-   },
-   "source": [
-    "# Inference and more\n",
-    "If you are interested in **pretrained** model and **streaming inference**, please have a look at our [VAD inference tutorial](https://github.com/NVIDIA/NeMo/blob/stable/tutorials/asr/Online_Offline_Microphone_VAD_Demo.ipynb) and script [vad_infer.py](https://github.com/NVIDIA/NeMo/blob/stable/examples/asr/speech_classification/vad_infer.py)\n"
-   ]
-  }
- ],
- "metadata": {
-  "accelerator": "GPU",
-  "colab": {
-   "collapsed_sections": [],
-   "name": "Voice_Activity_Detection.ipynb",
-   "provenance": [],
-   "toc_visible": true
-  },
-  "kernelspec": {
-   "display_name": "Python 3",
-   "language": "python",
-   "name": "python3"
-  },
-  "language_info": {
-   "codemirror_mode": {
-    "name": "ipython",
-    "version": 3
-   },
-   "file_extension": ".py",
-   "mimetype": "text/x-python",
-   "name": "python",
-   "nbconvert_exporter": "python",
-   "pygments_lexer": "ipython3",
-   "version": "3.8.8"
-  },
-  "pycharm": {
-   "stem_cell": {
-    "cell_type": "raw",
-=======
     "cells": [
         {
             "cell_type": "code",
@@ -2285,7 +1125,6 @@
             ]
         }
     ],
->>>>>>> c88c20ed
     "metadata": {
         "accelerator": "GPU",
         "colab": {
